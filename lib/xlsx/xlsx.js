--- conflicted
+++ resolved
@@ -50,7 +50,6 @@
 
 // ===============================================================================
 // Workbook
-<<<<<<< HEAD
   // =========================================================================
   // Read
 
@@ -61,188 +60,6 @@
       .then(function (exists) {
         if (!exists) {
           throw new Error('File not found: ' + filename);
-=======
-    // =========================================================================
-    // Read
-
-    readFile: function(filename) {
-        var self = this;
-        var stream;
-        return utils.fs.exists(filename)
-            .then(function(exists) {
-                if (!exists) {
-                    throw new Error("File not found: " + filename);
-                }
-                stream = fs.createReadStream(filename);
-                return self.read(stream)
-            })
-            .then(function(workbook) {
-                stream.close();
-                return workbook;
-            });
-    },
-    parseRels: function(stream) {
-        var deferred = Promise.defer();
-        
-        var relationships = {};
-        
-        var parser = Sax.createStream(true, {});
-        parser.on('opentag', function(node) {
-            if (node.name == "Relationship") {
-                var rId = node.attributes.Id;
-                switch (node.attributes.Type) {
-                    case XLSX.RelType.OfficeDocument:
-                        relationships[rId] = {
-                            type: Enums.RelationshipType.OfficeDocument,
-                            rId: rId,
-                            target: node.attributes.Target
-                        };
-                        break;
-                    case XLSX.RelType.Worksheet:
-                        relationships[rId] = {
-                            type: Enums.RelationshipType.Worksheet,
-                            rId: rId,
-                            target: node.attributes.Target,
-                            index: parseInt(node.attributes.Target.replace("worksheets/sheet", "").replace(".xml", ""))
-                        };
-                        break;
-                    case XLSX.RelType.CalcChain:
-                        relationships[rId] = {
-                            type: Enums.RelationshipType.CalcChain,
-                            rId: rId,
-                            target: node.attributes.Target
-                        };
-                        break;
-                    case XLSX.RelType.SharedStrings:
-                        relationships[rId] = {
-                            type: Enums.RelationshipType.SharedStrings,
-                            rId: rId,
-                            target: node.attributes.Target
-                        };
-                        break;
-                    case XLSX.RelType.Styles:
-                        relationships[rId] = {
-                            type: Enums.RelationshipType.Styles,
-                            rId: rId,
-                            target: node.attributes.Target
-                        };
-                        break;
-                    case XLSX.RelType.Theme:
-                        relationships[rId] = {
-                            type: Enums.RelationshipType.Theme,
-                            rId: rId,
-                            target: node.attributes.Target,
-                            index: parseInt(node.attributes.Target.replace("theme/theme", "").replace(".xml", ""))
-                        };
-                       break;
-                    case XLSX.RelType.Hyperlink:
-                        relationships[rId] = {
-                            type: Enums.RelationshipType.Styles,
-                            rId: rId,
-                            target: node.attributes.Target,
-                            targetMode: node.attributes.TargetMode
-                        };
-                        break;
-                    default:
-                        // ignore this?
-                        break;
-                }
-            }
-        });
-        parser.on("end", function() {
-            deferred.resolve(relationships);
-        });
-        parser.on("error", function(error) {
-            deferred.reject(error);
-        });
-        
-        stream.pipe(parser);
-        
-        return deferred.promise;
-    },
-    parseWorkbook: function(stream) {
-        var deferred = Promise.defer();
-        var self = this;
-        var parser = Sax.createStream(true, {});
-        var sheetDefs = {};
-        parser.on('opentag', function(node) {
-            if (node.name == "sheet") {
-                // add sheet to sheetDefs indexed by rId
-                // <sheet name="<%=worksheet.name%>" sheetId="<%=worksheet.id%>" r:id="<%=worksheet.rId%>"/>
-                var name = node.attributes.name;
-                var id = parseInt(node.attributes.sheetId);
-                var rId = node.attributes["r:id"];
-                sheetDefs[rId] = {
-                    name: name,
-                    id: id,
-                    rId: rId
-                };
-            }
-        });
-        parser.on('end', function() {
-            deferred.resolve(sheetDefs);
-        });
-        parser.on('error', function (error) {
-            deferred.reject(error);
-        });
-        stream.pipe(parser);
-        
-        return deferred.promise;
-    },
-    parseSharedStrings: function(stream) {
-        var deferred = Promise.defer();
-        var parser = Sax.createStream(true, {});
-        var t = null;
-        var sharedStrings = [];
-        var partialSharedStrings = [];
-        parser.on('opentag', function(node) {
-            if (node.name == "si") {
-                partialSharedStrings = [];
-            }
-            if (node.name == "t") {
-                t = "";
-            }
-        });
-        parser.on('closetag', function (name) {
-            if ((t != null) && (name == "t")) {
-                partialSharedStrings.push(t);
-                t = null;
-            }
-            if ((partialSharedStrings && partialSharedStrings.length > 0) && (name == "si")) {
-                sharedStrings.push(partialSharedStrings.join(""));
-                partialSharedStrings = null;
-            }
-        });
-        parser.on('text', function (text) {
-            if (t != null) {
-                t += text;
-            }
-        });
-        parser.on('end', function() {
-            deferred.resolve(sharedStrings);
-        });
-        parser.on('error', function (error) {
-            deferred.reject(error);
-        });
-        stream.pipe(parser);
-        
-        return deferred.promise;
-    },
-    parseWorksheet: function(stream) {
-        // <cols><col min="1" max="1" width="25" style="?" />
-        // <sheetData><row><c r="A1" s="1" t="s"><f>A2</f><v>value</v></c>
-        // <mergeCells><mergeCell ref="A1:B2" />
-        // <hyperlinks><hyperlink ref="A1" r:id="rId1" />
-        var deferred = Promise.defer();
-        
-        var parser = Sax.createStream(true, {});
-        
-        var model = {
-            cols: [],
-            rows: [],
-            hyperlinks: [],
-            merges: []
->>>>>>> 6785b8c1
         }
         stream = fs.createReadStream(filename);
         return self.read(stream);
@@ -391,15 +208,25 @@
       var parser = Sax.createStream(true, {});
       var t = null;
       var sharedStrings = [];
+      var partialSharedStrings = [];
       parser.on('opentag', function (node) {
-        if (node.name === 't') {
-          t = '';
+        switch (node.name) {
+          case 't':
+            t = '';
+            break;
+          case 'si':
+            partialSharedStrings = [];
+            break;
         }
       });
       parser.on('closetag', function (name) {
         if ((t !== null) && (name === 't')) {
-          sharedStrings.push(t);
+          partialSharedStrings.push(t);
           t = null;
+        }
+        if (partialSharedStrings && partialSharedStrings.length) {
+          sharedStrings.push(partialSharedStrings.join(''));
+          partialSharedStrings = null;
         }
       });
       parser.on('text', function (text) {
