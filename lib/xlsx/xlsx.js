/**
 * Copyright (c) 2014 Guyon Roche
 *
 * Permission is hereby granted, free of charge, to any person obtaining a copy
 * of this software and associated documentation files (the 'Software'), to deal
 * in the Software without restriction, including without limitation the rights
 * to use, copy, modify, merge, publish, distribute, sublicense, and/or sell
 * copies of the Software, and to permit persons to whom the Software is
 * furnished to do so, subject to the following conditions:
 *
 * The above copyright notice and this permission notice shall be included in
 * all copies or substantial portions of the Software.
 *
 * THE SOFTWARE IS PROVIDED 'AS IS', WITHOUT WARRANTY OF ANY KIND, EXPRESS OR
 * IMPLIED, INCLUDING BUT NOT LIMITED TO THE WARRANTIES OF MERCHANTABILITY,
 * FITNESS FOR A PARTICULAR PURPOSE AND NONINFRINGEMENT.  IN NO EVENT SHALL THE
 * AUTHORS OR COPYRIGHT HOLDERS BE LIABLE FOR ANY CLAIM, DAMAGES OR OTHER
 * LIABILITY, WHETHER IN AN ACTION OF CONTRACT, TORT OR OTHERWISE, ARISING FROM,
 * OUT OF OR IN CONNECTION WITH THE SOFTWARE OR THE USE OR OTHER DEALINGS IN
 * THE SOFTWARE.
 *
 */
'use strict';

var fs = require('fs');
var Bluebird = require('bluebird');
var _ = require('underscore');
var Archiver = require('archiver');
var unzip = require('unzip2');
var Sax = require('sax');

var utils = require('../utils/utils');
var SharedStrings = require('../utils/shared-strings');
var colCache = require('../utils/col-cache');
var Enums = require('../doc/enums');
var Range = require('../doc/range');

var StyleManager = require('./stylemanager');
var DefinedNamesXform = require('./defined-names-xform');
var DataValidationsXform = require('./data-validations-xform');

var XLSX = module.exports = function (workbook) {
  this.workbook = workbook;
};

XLSX.RelType = require('./rel-type');


XLSX.prototype = {

// ===============================================================================
// Workbook
  // =========================================================================
  // Read

  readFile: function (filename) {
    var self = this;
    var stream;
    return utils.fs.exists(filename)
      .then(function (exists) {
        if (!exists) {
          throw new Error('File not found: ' + filename);
        }
        stream = fs.createReadStream(filename);
        return self.read(stream);
      })
      .then(function (workbook) {
        stream.close();
        return workbook;
      });
  },
  parseRels: function (stream) {
    return new Bluebird(function(resolve, reject) {
      
      var relationships = {};

      var parser = Sax.createStream(true, {});
      parser.on('opentag', function (node) {
        if (node.name === 'Relationship') {
          var rId = node.attributes.Id;
          switch (node.attributes.Type) {
            case XLSX.RelType.OfficeDocument:
              relationships[rId] = {
                type: Enums.RelationshipType.OfficeDocument,
                rId: rId,
                target: node.attributes.Target
              };
              break;
            case XLSX.RelType.Worksheet:
              relationships[rId] = {
                type: Enums.RelationshipType.Worksheet,
                rId: rId,
                target: node.attributes.Target,
                index: parseInt(node.attributes.Target.replace('worksheets/sheet', '').replace('.xml', ''))
              };
              break;
            case XLSX.RelType.CalcChain:
              relationships[rId] = {
                type: Enums.RelationshipType.CalcChain,
                rId: rId,
                target: node.attributes.Target
              };
              break;
            case XLSX.RelType.SharedStrings:
              relationships[rId] = {
                type: Enums.RelationshipType.SharedStrings,
                rId: rId,
                target: node.attributes.Target
              };
              break;
            case XLSX.RelType.Styles:
              relationships[rId] = {
                type: Enums.RelationshipType.Styles,
                rId: rId,
                target: node.attributes.Target
              };
              break;
            case XLSX.RelType.Theme:
              relationships[rId] = {
                type: Enums.RelationshipType.Theme,
                rId: rId,
                target: node.attributes.Target,
                index: parseInt(node.attributes.Target.replace('theme/theme', '').replace('.xml', ''))
              };
              break;
            case XLSX.RelType.Hyperlink:
              relationships[rId] = {
                type: Enums.RelationshipType.Styles,
                rId: rId,
                target: node.attributes.Target,
                targetMode: node.attributes.TargetMode
              };
              break;
            default:
              // ignore this?
              break;
          }
        }
      });
      
      parser.on('end', function () {
        resolve(relationships);
      });
      parser.on('error', function (error) {
        reject(error);
      });

      stream.pipe(parser); 
    });
  },
  parseWorkbook: function (stream) {
    return new Bluebird(function(resolve, reject) {
      var parser = Sax.createStream(true, {});
      var sheetDefs = {};
      var definedNames = new DefinedNamesXform();

      parser.on('opentag', function (node) {
        switch (node.name) {
          case 'sheet':
            // add sheet to sheetDefs indexed by rId
            // <sheet name="<%=worksheet.name%>" sheetId="<%=worksheet.id%>" r:id="<%=worksheet.rId%>"/>
            var name = node.attributes.name;
            var id = parseInt(node.attributes.sheetId);
            var rId = node.attributes['r:id'];
            sheetDefs[rId] = {
              name: name,
              id: id,
              rId: rId
            };
            break;

          case 'definedNames':
            definedNames.isActive = true;
            break;

          case 'definedName':
            definedNames.parseOpen(node);
            break;
        }
      });
      parser.on('text', function (text) {
        if (definedNames.isActive) {
          definedNames.parseText(text);
        }
      });
      parser.on('closetag', function (name) {
        switch (name) {
          case 'definedNames':
            definedNames.isActive = false;
            break;

          case 'definedName':
            definedNames.parseClose(name);
            break;
        }
      });
      parser.on('end', function () {
        resolve({sheetDefs: sheetDefs, definedNames: definedNames.model});
      });
      parser.on('error', function (error) {
        reject(error);
      });
      stream.pipe(parser);
    });
  },
  parseSharedStrings: function (stream) {
    return new Bluebird(function(resolve, reject) {
      var parser = Sax.createStream(true, {});
      var t = null;
      var sharedStrings = [];
      parser.on('opentag', function (node) {
        if (node.name === 't') {
          t = '';
        }
      });
      parser.on('closetag', function (name) {
        if ((t !== null) && (name === 't')) {
          sharedStrings.push(t);
          t = null;
        }
      });
      parser.on('text', function (text) {
        if (t !== null) {
          t += text;
        }
      });

      parser.on('end', function () {
        resolve(sharedStrings);
      });
      parser.on('error', function (error) {
        reject(error);
      });
      stream.pipe(parser);
    });
  },
  parseWorksheet: function (stream) {
    // <cols><col min="1" max="1" width="25" style="?" />
    // <sheetData><row><c r="A1" s="1" t="s"><f>A2</f><v>value</v></c>
    // <mergeCells><mergeCell ref="A1:B2" />
    // <hyperlinks><hyperlink ref="A1" r:id="rId1" />

    return new Bluebird(function(resolve, reject) {

      var parser = Sax.createStream(true, {});

      var dataValidationsXform = new DataValidationsXform();

      var model = {
        cols: [],
        rows: [],
        hyperlinks: [],
        merges: []
      };

      function parseBool(attribute) {
        return !!attribute;
      }

      var current;
      var c; // cell stuff
      var inDataValidations = false;
      parser.on('opentag', function (node) {
        switch (node.name) {
          case 'col':
            model.cols.push({
              min: parseInt(node.attributes.min),
              max: parseInt(node.attributes.max),
              width: parseFloat(node.attributes.width),
              styleId: parseInt(node.attributes.style || '0'),
              hidden: parseBool(node.attributes.hidden)
            });
            break;
          case 'row':
            var r = parseInt(node.attributes.r);
            var row = {
              number: r,
              cells: [],
              min: 0,
              max: 0,
              hidden: parseBool(node.attributes.hidden)
            };
            if (node.attributes.ht) {
              row.height = parseFloat(node.attributes.ht);
            }
            if (node.attributes.s) {
              row.styleId = parseInt(node.attributes.s);
            }
            model.rows[r] = row;
            break;
          case 'c':
            c = {
              ref: node.attributes.r,
              s: parseInt(node.attributes.s),
              t: node.attributes.t
            };
            break;
          case 'f':
            current = c.f = {text: ''};
            break;
          case 'v':
            current = c.v = {text: ''};
            break;
          case 'mergeCell':
            model.merges.push(node.attributes.ref);
            break;
          case 'hyperlink':
            model.hyperlinks.push({
              ref: node.attributes.ref,
              rId: node.attributes['r:id']
            });
            break;
          case 'dataValidations':
            inDataValidations = true;
            break;
          case 'dataValidation':
          case 'formula1':
          case 'formula2':
            dataValidationsXform.parseOpen(node);
            break;
        }
      });
      parser.on('text', function (text) {
        if (inDataValidations) {
          dataValidationsXform.parseText(text);
        } else if (current) {
          current.text += text;
        } 
      });

      parser.on('closetag', function (name) {
        switch (name) {
          case 'c':
            var address = colCache.decodeAddress(c.ref);
            var cell = {
              address: c.ref,
              s: c.s
            };
            // Note: merged cells (if they've been merged already will not have v or f nodes)
            if (c.f) {
              cell.type = Enums.ValueType.Formula;
              cell.formula = c.f.text;
              if (c.v) {
                if (c.t === 'str') {
                  cell.result = utils.xmlDecode(c.v.text);
                } else {
                  cell.result = parseFloat(c.v.text);
                }
              }
            } else if (c.v) {
              switch (c.t) {
                case 's':
                  cell.type = Enums.ValueType.String;
                  cell.value = parseInt(c.v.text);
                  break;
                case 'str':
                  cell.type = Enums.ValueType.String;
                  cell.value = utils.xmlDecode(c.v.text);
                  break;
                default:
                  cell.type = Enums.ValueType.Number;
                  cell.value = parseFloat(c.v.text);
                  break;
              }
            } else {
              cell.type = Enums.ValueType.Merge;
            }

            var row = model.rows[address.row];
            row.cells[address.col] = cell;
            row.min = Math.min(row.min, address.col) || address.col;
            row.max = Math.max(row.max, address.col);
            break;

          case 'dataValidations':
            inDataValidations = false;
            break;
          case 'dataValidation':
          case 'formula1':
          case 'formula2':
            dataValidationsXform.parseClose(name);
            break;
        }
      });

      parser.on('end', function () {
        // if cols empty then can remove it from model
        if (!model.cols.length) {
          delete model.cols;
        }
        model.dataValidations = dataValidationsXform.model;

        resolve(model);
      });
      parser.on('error', function (error) {
        reject(error);
      });
      stream.pipe(parser);
    });
  },
  prepareModel: function (model) {
    // reconcile sheet ids, rIds and names
    _.each(model.sheetDefs, function (sheetDef) {
      var rel = model.workbookRels[sheetDef.rId];
<<<<<<< HEAD
      var worksheet = model.worksheetHash['xl/' + rel.target];
=======
      if (!rel) {
        return;
      }

      var worksheet = model.worksheetHash["xl/" + rel.target];
>>>>>>> 2001feb7
      worksheet.name = sheetDef.name;
      worksheet.id = sheetDef.id;
    });

    // reconcile worksheets
    _.each(model.worksheets, function (worksheet, sheetNo) {
      var name = worksheet.name || 'Sheet' + sheetNo;

      // reconcile column styles
      _.each(worksheet.cols, function (col) {
        if (col.styleId) {
          col.style = model.styles.getStyleModel(col.styleId);
        }
      });

      // reconcile merge list with merge cells
      _.each(worksheet.merges, function (merge) {
        var dimensions = colCache.decode(merge);
        for (var i = dimensions.top; i <= dimensions.bottom; i++) {
          var row = worksheet.rows[i];
          for (var j = dimensions.left; j <= dimensions.right; j++) {
            var cell = row.cells[j];
            if (!cell) {
              // nulls are not included in document - so if master cell has no value - add a null one here
              row.cells[j] = {
                type: Enums.ValueType.Null,
                address: colCache.encodeAddress(i, j)
              };
            } else if (cell.type === Enums.ValueType.Merge) {
              cell.master = dimensions.tl;
            }
          }
        }
      });

      // if worksheet rels, merge them in
      var relationships = model.worksheetRels[worksheet.sheetNo];
      if (relationships) {
        var hyperlinks = {};
        _.each(relationships, function (relationship) {
          hyperlinks[relationship.rId] = relationship.target;
        });

        _.each(worksheet.hyperlinks, function (hyperlink) {
          var address = colCache.decodeAddress(hyperlink.ref);
          var row = worksheet.rows[address.row];
          var cell = row.cells[address.col];
          cell.type = Enums.ValueType.Hyperlink;
          cell.text = cell.value;
          cell.hyperlink = hyperlinks[hyperlink.rId];
        });
        // no need for them any more
        delete worksheet.hyperlinks;
      }

      // compact the rows and calculate dimensions
      var dimensions = new Range();
      worksheet.rows = worksheet.rows.filter(function (row) {
        return row;
      });
      _.each(worksheet.rows, function (row) {
        dimensions.expand(row.number, row.min, row.number, row.max);
        row.cells = row.cells.filter(function (cell) {
          return cell;
        });
      });
      worksheet.dimensions = dimensions.model;
      delete worksheet.sheetNo;

      // reconcile cell values, styles
      _.each(worksheet.rows, function (row) {
        row.style = row.styleId ? model.styles.getStyleModel(row.styleId) : {};

        _.each(row.cells, function (cell) {
          // get style model from style manager
          var style = cell.s ? model.styles.getStyleModel(cell.s) : {};
          //console.log(cell.address + ' ' + cell.s + ' ' + JSON.stringify(style));
          delete cell.s;
          if (style) {
            cell.style = style;
          }
          switch (cell.type) {
            case Enums.ValueType.String:
              if (!_.isString(cell.value)) {
                cell.value = model.sharedStrings[cell.value];
              }
              break;
            case Enums.ValueType.Hyperlink:
              cell.text = _.isString(cell.value) ?
                cell.value : model.sharedStrings[cell.value];
              delete cell.value;
              break;
            case Enums.ValueType.Number:
              if (style && utils.isDateFmt(style.numFmt)) {
                cell.type = Enums.ValueType.Date;
                cell.value = utils.excelToDate(cell.value);
              }
              break;
            case Enums.ValueType.Formula:
              if ((cell.result !== undefined) && style && utils.isDateFmt(style.numFmt)) {
                cell.result = utils.excelToDate(cell.result);
              }
              break;
          }
        });
      });
    });

    // delete unnecessary parts
    delete model.worksheetHash;
    delete model.worksheetRels;
    delete model.globalRels;
    delete model.sharedStrings;
    delete model.workbookRels;
    delete model.sheetDefs;
    delete model.styles;
  },
  createInputStream: function () {
    var self = this;
    var model = {
      worksheets: [],
      worksheetHash: {},
      worksheetRels: []
    };

    // we have to be prepared to read the zip entries in whatever order they arrive
    var promises = [];
    var stream = unzip.Parse();
    stream.on('entry', function (entry) {
      var promise = null;
      var match, sheetNo;
      switch (entry.path) {
        case '_rels/.rels':
          promise = self.parseRels(entry)
            .then(function (relationships) {
              model.globalRels = relationships;
            });
          break;
        case 'xl/workbook.xml':
          promise = self.parseWorkbook(entry)
            .then(function (workbook) {
              model.sheetDefs = workbook.sheetDefs;
              model.definedNames = workbook.definedNames;
            });
          break;
        case 'xl/_rels/workbook.xml.rels':
          promise = self.parseRels(entry)
            .then(function (relationships) {
              model.workbookRels = relationships;
            });
          break;
        case 'xl/sharedStrings.xml':
          promise = self.parseSharedStrings(entry)
            .then(function (sharedStrings) {
              model.sharedStrings = sharedStrings;
            });
          break;
        case 'xl/styles.xml':
          model.styles = new StyleManager();
          promise = model.styles.parse(entry);
          break;
        default:
          if (entry.path.match(/xl\/worksheets\/sheet\d+\.xml/)) {
            match = entry.path.match(/xl\/worksheets\/sheet(\d+)\.xml/);
            sheetNo = match[1];
            promise = self.parseWorksheet(entry)
              .then(function (worksheet) {
                worksheet.sheetNo = sheetNo;
                model.worksheetHash[entry.path] = worksheet;
                model.worksheets.push(worksheet);
              });
          } else if (entry.path.match(/xl\/worksheets\/_rels\/sheet\d+\.xml.rels/)) {
            match = entry.path.match(/xl\/worksheets\/_rels\/sheet(\d+)\.xml.rels/);
            sheetNo = match[1];
            promise = self.parseRels(entry)
              .then(function (relationships) {
                model.worksheetRels[sheetNo] = relationships;
              });
          } else {
            entry.autodrain();
          }
          break;
      }

      if (promise) {
        promises.push(promise);
        promise = null;
      }
    });
    stream.on('close', function () {
      Bluebird.all(promises)
        .then(function () {
          self.prepareModel(model);

          // apply model
          self.workbook.model = model;
        })
        .then(function () {
          stream.emit('done');
        })
        .catch(function (error) {
          stream.emit('error', error);
        });
    });
    return stream;
  },

  read: function (stream) {
    var self = this;
    var zipStream = this.createInputStream();
    return new Bluebird(function(resolve, reject) {
      zipStream.on('done', function () {
        resolve(self.workbook);
      }).on('error', function (error) {
        reject(error);
      });
      stream.pipe(zipStream);
    });
  },

  // =========================================================================
  // Write

  addContentTypes: function (zip, model) {
    return utils.fetchTemplate(require.resolve('./content-types.xml'))
      .then(function (template) {
        return template(model);
      })
      .then(function (data) {
        zip.append(data, {name: '[Content_Types].xml'});
        return zip;
      });
  },

  addApp: function (zip, model) {
    return utils.fetchTemplate(require.resolve('./app.xml'))
      .then(function (template) {
        return template(model);
      })
      .then(function (data) {
        zip.append(data, {name: 'docProps/app.xml'});
        return zip;
      });
  },

  addCore: function (zip, model) {
    return utils.fetchTemplate(require.resolve('./core.xml'))
      .then(function (template) {
        return template(model);
      })
      .then(function (data) {
        zip.append(data, {name: 'docProps/core.xml'});
        return zip;
      });
  },

  addThemes: function (zip) {
    return utils.readModuleFile(require.resolve('./theme1.xml'))
      .then(function (data) {
        zip.append(data, {name: 'xl/theme/theme1.xml'});
        return zip;
      });
  },

  //<Relationship Id="rId1"
  //        Type="http://schemas.openxmlformats.org/officeDocument/2006/relationships/officeDocument"
  //        Target="xl/workbook.xml"/>
  addOfficeRels: function (zip, model) {
    model._rels = {
      relationships: [
        {rId: 'rId1', type: XLSX.RelType.OfficeDocument, target: 'xl/workbook.xml'}
      ]
    };
    return utils.fetchTemplate(require.resolve('./.rels'))
      .then(function (template) {
        return template(model._rels);
      })
      .then(function (data) {
        zip.append(data, {name: '/_rels/.rels'});
      });
  },

  addWorkbookRels: function (zip, model) {
    var count = 1;
    model.workbookRels = {
      relationships: [
        {rId: 'rId' + (count++), type: XLSX.RelType.Styles, target: 'styles.xml'},
        {rId: 'rId' + (count++), type: XLSX.RelType.Theme, target: 'theme/theme1.xml'}
      ]
    };
    if (model.sharedStrings.count) {
      model.workbookRels.relationships.push(
        {rId: 'rId' + (count++), type: XLSX.RelType.SharedStrings, target: 'sharedStrings.xml'}
      );
    }
    _.each(model.worksheets, function (worksheet) {
      worksheet.rId = 'rId' + (count++);
      model.workbookRels.relationships.push(
        {rId: worksheet.rId, type: XLSX.RelType.Worksheet, target: 'worksheets/sheet' + worksheet.id + '.xml'}
      );
    });
    return utils.fetchTemplate(require.resolve('./.rels'))
      .then(function (template) {
        return template(model.workbookRels);
      })
      .then(function (data) {
        zip.append(data, {name: '/xl/_rels/workbook.xml.rels'});
      });
  },
  addSharedStrings: function (zip, model) {
    if (!model.sharedStrings || !model.sharedStrings.count) {
      return Bluebird.resolve();
    } else {
      return utils.fetchTemplate(require.resolve('./sharedStrings.xml'))
        .then(function (template) {
          return template(model.sharedStrings);
        })
        .then(function (data) {
          zip.append(data, {name: '/xl/sharedStrings.xml'});
        });
    }
  },
  addWorkbook: function (zip, model) {
    return utils.fetchTemplate(require.resolve('./workbook.xml'))
      .then(function (template) {
        return template(model);
      })
      .then(function (data) {
        zip.append(data, {name: '/xl/workbook.xml'});
        return zip;
      });
  },
  getValueType: function (v) {
    if ((v === null) || (v === undefined)) {
      return Enums.ValueType.Null;
    } else if ((v instanceof String) || (typeof v === 'string')) {
      return Enums.ValueType.String;
    } else if (typeof v === 'number') {
      return Enums.ValueType.Number;
    } else if (v instanceof Date) {
      return Enums.ValueType.Date;
    } else if (v.text && v.hyperlink) {
      return Enums.ValueType.Hyperlink;
    } else if (v.formula) {
      return Enums.ValueType.Formula;
    } else {
      throw new Error('I could not understand type of value');
    }
  },
  getEffectiveCellType: function (cell) {
    switch (cell.type) {
      case Enums.ValueType.Formula:
        return this.getValueType(cell.result);
      default:
        return cell.type;
    }
  },
  addWorksheets: function (zip, model) {
    var self = this;
    var promises = [];

    function buildC(cell, t, close) {
      var c = ['<c r="'];
      c.push(cell.address);
      c.push('"');
      if (t) {
        c.push(' t="' + t + '"');
      }

      var s = model.styles.addStyleModel(cell.style, self.getEffectiveCellType(cell));
      if (s) {
        c.push(' s="' + s + '"');
      }

      c.push(close ? '/>' : '>');
      return c.join('');
    }

    _.each(model.worksheets, function (worksheet) {
      worksheet.dataValidations = new DataValidationsXform(worksheet.dataValidations);

      // TODO: process worksheet model and prepare for template
      if (!worksheet.cols) {
        worksheet.cols = false;
      } else {
        _.each(worksheet.cols, function (column) {
          column.styleId = model.styles.addStyleModel(column.style);
        });
      }

      worksheet.hyperlinks = worksheet.relationships = [];
      var hyperlinkCount = 1;
      _.each(worksheet.rows, function (row) {

        row.styleId = model.styles.addStyleModel(row.style);

        _.each(row.cells, function (cell) {
          switch (cell.type) {
            case Enums.ValueType.Number:
              cell.xml = buildC(cell) + '<v>' + cell.value + '</v></c>';
              break;
            case Enums.ValueType.String:
              if (model.useSharedStrings) {
                cell.xml = buildC(cell, 's') +
                  '<v>' + model.sharedStrings.add(cell.value) + '</v>' +
                  '</c>';
              } else {
                cell.xml = buildC(cell, 'str') +
                  '<v>' + utils.xmlEncode(cell.value) + '</v>' +
                  '</c>';
              }
              break;
            case Enums.ValueType.Date:
              cell.xml = buildC(cell) +
                '<v>' + utils.dateToExcel(cell.value) + '</v>' +
                '</c>';
              break;
            case Enums.ValueType.Hyperlink:
              if (model.useSharedStrings) {
                cell.xml = buildC(cell, 's') +
                  '<v>' + model.sharedStrings.add(cell.text) + '</v>' +
                  '</c>';
              } else {
                cell.xml = buildC(cell, 'str') +
                  '<v>' + utils.xmlEncode(cell.value) + '</v>' +
                  '</c>';
              }
              worksheet.hyperlinks.push({
                address: cell.address,
                rId: 'rId' + (hyperlinkCount++),
                type: XLSX.RelType.Hyperlink,
                target: utils.xmlEncode(cell.hyperlink),
                targetMode: 'External'
              });
              break;
            case Enums.ValueType.Formula:
              switch (self.getValueType(cell.result)) {
                case Enums.ValueType.Null: // ?
                  cell.xml = buildC(cell) +
                    '<f>' + utils.xmlEncode(cell.formula) + '</f>' +
                    '</c>';
                  break;
                case Enums.ValueType.String:
                  // oddly, formula results don't ever use shared strings
                  cell.xml = buildC(cell, 'str') +
                    '<f>' + utils.xmlEncode(cell.formula) + '</f>' +
                    '<v>' + utils.xmlEncode(cell.result) + '</v>' +
                    '</c>';
                  break;
                case Enums.ValueType.Number:
                  cell.xml = buildC(cell) +
                    '<f>' + utils.xmlEncode(cell.formula) + '</f>' +
                    '<v>' + cell.result + '</v>' +
                    '</c>';
                  break;
                case Enums.ValueType.Date:
                  cell.xml = buildC(cell) +
                    '<f>' + utils.xmlEncode(cell.formula) + '</f>' +
                    '<v>' + utils.dateToExcel(cell.result) + '</v>' +
                    '</c>';
                  break;
                // case Enums.ValueType.Hyperlink: // ??
                // case Enums.ValueType.Formula:
                default:
                  throw new Error('I could not understand type of value');
              }
              break;
            case Enums.ValueType.Merge:
              cell.xml = buildC(cell, undefined, true);
              break;
          }
        });
      });

      if (!worksheet.merges.length) {
        worksheet.merges = false;
      }
      if (!worksheet.hyperlinks.length) {
        worksheet.hyperlinks = false;
      }

      promises.push(utils.fetchTemplate(require.resolve('./sheet.xml'))
        .then(function (template) {
          return template(worksheet);
        })
        .then(function (data) {
          zip.append(data, {name: '/xl/worksheets/sheet' + worksheet.id + '.xml'});
          return zip;
        }));

      if (worksheet.hyperlinks) {
        promises.push(utils.fetchTemplate(require.resolve('./.rels'))
          .then(function (template) {
            return template(worksheet);
          })
          .then(function (data) {
            zip.append(data, {name: '/xl/worksheets/_rels/sheet' + worksheet.id + '.xml.rels'});
          }));
      }
    });

    return Bluebird.all(promises);
  },
  _finalize: function (zip) {
    var self = this;

    return new Bluebird(function(resolve, reject) {

      zip.on('end', function () {
        resolve(self);
      });
      zip.on('error', function (error) {
        reject(error);
      });

      zip.finalize();

    });

  },
  write: function (stream, options) {
    options = options || {};
    var self = this;
    var model = self.workbook.model;
    var zip = Archiver('zip');
    zip.pipe(stream);

    // ensure following properties have sane values
    model.creator = model.creator || 'ExcelJS';
    model.lastModifiedBy = model.lastModifiedBy || 'ExcelJS';
    model.created = model.created || new Date();
    model.modified = model.modified || new Date();

    model.useSharedStrings = options.useSharedStrings !== undefined ?
      options.useSharedStrings :
      true;
    model.useStyles = options.useStyles !== undefined ?
      options.useStyles :
      true;

    // Manage the shared strings
    model.sharedStrings = new SharedStrings();
    model.definedNames = new DefinedNamesXform(model.definedNames);

    // add a style manager to handle cell formats, fonts, etc.
    model.styles = model.useStyles ? new StyleManager() : new StyleManager.Mock();

    var promises = [
      self.addContentTypes(zip, model),
      self.addApp(zip, model),
      self.addCore(zip, model),
      self.addThemes(zip),
      self.addOfficeRels(zip, model)
    ];
    return Bluebird.all(promises)
      .then(function () {
        return self.addWorksheets(zip, model);
      })
      .then(function () {
        // Some things can only be done after all the worksheets have been processed
        var afters = [
          self.addSharedStrings(zip, model),
          model.styles.addToZip(zip),
          self.addWorkbookRels(zip, model)
        ];
        return Bluebird.all(afters);
      })
      .then(function () {
        return self.addWorkbook(zip, model);
      })
      .then(function () {
        return self._finalize(zip);
      });
  },
  writeFile: function (filename, options) {
    var self = this;
    var stream = fs.createWriteStream(filename);

    return new Bluebird(function(resolve, reject) {
      stream.on('finish', function () {
        resolve();
      });
      stream.on('error', function (error) {
        reject(error);
      });

      self.write(stream, options)
        .then(function () {
          stream.end();
        })
        .catch(function (error) {
          reject(error);
        });
    });
  }
};<|MERGE_RESOLUTION|>--- conflicted
+++ resolved
@@ -402,15 +402,10 @@
     // reconcile sheet ids, rIds and names
     _.each(model.sheetDefs, function (sheetDef) {
       var rel = model.workbookRels[sheetDef.rId];
-<<<<<<< HEAD
-      var worksheet = model.worksheetHash['xl/' + rel.target];
-=======
       if (!rel) {
         return;
       }
-
-      var worksheet = model.worksheetHash["xl/" + rel.target];
->>>>>>> 2001feb7
+      var worksheet = model.worksheetHash['xl/' + rel.target];
       worksheet.name = sheetDef.name;
       worksheet.id = sheetDef.id;
     });
